--- conflicted
+++ resolved
@@ -1,8 +1,4 @@
-<<<<<<< HEAD
 from devito import memoized_meth
-=======
-from devito import TimeFunction, memoized_meth
->>>>>>> 24074633
 from examples.seismic import Receiver
 from examples.seismic.elastic.operators import (ForwardOperator, stress_fields,
                                                 particle_velocity_fields)
@@ -32,13 +28,6 @@
         self.dt = self.model.critical_dt
         # Cache compiler options
         self._kwargs = kwargs
-<<<<<<< HEAD
-=======
-        if model.grid.dim != 2:
-            raise NotImplementedError("This is an experimental staggered grid" +
-                                      "elastic modeling kernel." +
-                                      "Only 2D supported")
->>>>>>> 24074633
 
     @memoized_meth
     def op_fwd(self, save=None):
@@ -80,7 +69,6 @@
                                 coordinates=self.receiver.coordinates.data)
 
         # Create all the fields vx, vz, tau_xx, tau_zz, tau_xz
-<<<<<<< HEAD
         save_t = src.nt if save else None
         vx, vy, vz = particle_velocity_fields(self.model, save_t, self.space_order)
         txx, tyy, tzz, txy, txz, tyz = stress_fields(self.model, save_t, self.space_order)
@@ -94,23 +82,6 @@
             kwargs['tyy'] = tyy
             kwargs['txy'] = txy
             kwargs['tyz'] = tyz
-=======
-        vx = vx or TimeFunction(name='vx', grid=self.model.grid, staggered=(0, 1, 0),
-                                save=src.nt if save else None,
-                                time_order=2, space_order=self.space_order)
-        vz = vz or TimeFunction(name='vz', grid=self.model.grid, staggered=(0, 0, 1),
-                                save=src.nt if save else None,
-                                time_order=2, space_order=self.space_order)
-        txx = txx or TimeFunction(name='txx', grid=self.model.grid,
-                                  save=src.nt if save else None,
-                                  time_order=2, space_order=self.space_order)
-        tzz = tzz or TimeFunction(name='tzz', grid=self.model.grid,
-                                  save=src.nt if save else None,
-                                  time_order=2, space_order=self.space_order)
-        txz = txz or TimeFunction(name='txz', grid=self.model.grid, staggered=(0, 1, 1),
-                                  save=src.nt if save else None,
-                                  time_order=2, space_order=self.space_order)
->>>>>>> 24074633
         # Pick m from model unless explicitly provided
         vp = vp or self.model.vp
         vs = vs or self.model.vs
