import numpy as np
import os

from devito import Grid, Function, Constant
<<<<<<< HEAD
from devito.logger import error, warning
from examples.seismic.utils import smooth10
=======
from devito.logger import warning

>>>>>>> 24074633

__all__ = ['Model', 'ModelElastic', 'demo_model']


def demo_model(preset, **kwargs):
    """
    Utility function to create preset :class:`Model` objects for
    demonstration and testing purposes. The particular presets are ::

    * `constant-isotropic` : Constant velocity (1.5km/sec) isotropic model
    * `constant-tti` : Constant anisotropic model. Velocity is 1.5 km/sec and
                      Thomsen parameters are epsilon=.3, delta=.2, theta = .7rad
                      and phi=.35rad for 3D. 2d/3d is defined from the input shape
    * 'layers-isotropic': Simple two-layer model with velocities 1.5 km/s
                 and 2.5 km/s in the top and bottom layer respectively.
                 2d/3d is defined from the input shape
    * 'layers-tti': Simple two-layer TTI model with velocities 1.5 km/s
                    and 2.5 km/s in the top and bottom layer respectively.
                    Thomsen parameters in the top layer are 0 and in the lower layer
                    are epsilon=.3, delta=.2, theta = .5rad and phi=.1 rad for 3D.
                    2d/3d is defined from the input shape
    * 'circle-isotropic': Simple camembert model with velocities 1.5 km/s
                 and 2.5 km/s in a circle at the center. 2D only.
    * 'marmousi2d-isotropic': Loads the 2D Marmousi data set from the given
                    filepath. Requires the ``opesci/data`` repository
                    to be available on your machine.
    * 'marmousi2d-tti': Loads the 2D Marmousi data set from the given
                    filepath. Requires the ``opesci/data`` repository
                    to be available on your machine.
    * 'marmousi3d-tti': Loads the 2D Marmousi data set from the given
                    filepath. Requires the ``opesci/data`` repository
                    to be available on your machine.
    """
    space_order = kwargs.pop('space_order', 2)

    if preset.lower() in ['constant-elastic']:
        # A constant single-layer model in a 2D or 3D domain
        # with velocity 1.5km/s.
        shape = kwargs.pop('shape', (101, 101))
        spacing = kwargs.pop('spacing', tuple([10. for _ in shape]))
        origin = kwargs.pop('origin', tuple([0. for _ in shape]))
        nbpml = kwargs.pop('nbpml', 10)
        dtype = kwargs.pop('dtype', np.float32)
        vp = kwargs.pop('vp', 1.5)
        vs = 0.5 * vp
        rho = 1.0

        return ModelElastic(space_order=space_order, vp=vp, vs=vs, rho=rho, origin=origin,
                            shape=shape, dtype=dtype, spacing=spacing, nbpml=nbpml,
                            **kwargs)

    if preset.lower() in ['constant-isotropic']:
        # A constant single-layer model in a 2D or 3D domain
        # with velocity 1.5km/s.
        shape = kwargs.pop('shape', (101, 101))
        spacing = kwargs.pop('spacing', tuple([10. for _ in shape]))
        origin = kwargs.pop('origin', tuple([0. for _ in shape]))
        nbpml = kwargs.pop('nbpml', 10)
        dtype = kwargs.pop('dtype', np.float32)
        vp = kwargs.pop('vp', 1.5)

        return Model(space_order=space_order, vp=vp, origin=origin, shape=shape,
                     dtype=dtype, spacing=spacing, nbpml=nbpml, **kwargs)

    elif preset.lower() in ['constant-tti']:
        # A constant single-layer model in a 2D or 3D domain
        # with velocity 1.5km/s.
        shape = kwargs.pop('shape', (101, 101))
        spacing = kwargs.pop('spacing', tuple([10. for _ in shape]))
        origin = kwargs.pop('origin', tuple([0. for _ in shape]))
        nbpml = kwargs.pop('nbpml', 10)
        dtype = kwargs.pop('dtype', np.float32)
        v = np.empty(shape, dtype=dtype)
        v[:] = 1.5
        epsilon = .3*np.ones(shape, dtype=dtype)
        delta = .2*np.ones(shape, dtype=dtype)
        theta = .7*np.ones(shape, dtype=dtype)
        phi = None
        if len(shape) > 2:
            phi = .35*np.ones(shape, dtype=dtype)

        return Model(space_order=space_order, vp=v, origin=origin, shape=shape,
                     dtype=dtype, spacing=spacing, nbpml=nbpml, epsilon=epsilon,
                     delta=delta, theta=theta, phi=phi, **kwargs)

    elif preset.lower() in ['layers-isotropic', 'twolayer-isotropic',
                            '2layer-isotropic']:
        # A two-layer model in a 2D or 3D domain with two different
        # velocities split across the height dimension:
        # By default, the top part of the domain has 1.5 km/s,
        # and the bottom part of the domain has 2.5 km/s.
        shape = kwargs.pop('shape', (101, 101))
        spacing = kwargs.pop('spacing', tuple([10. for _ in shape]))
        origin = kwargs.pop('origin', tuple([0. for _ in shape]))
        dtype = kwargs.pop('dtype', np.float32)
        nbpml = kwargs.pop('nbpml', 10)
        ratio = kwargs.pop('ratio', 2)
        vp_top = kwargs.pop('vp_top', 1.5)
        vp_bottom = kwargs.pop('vp_bottom', 2.5)

        # Define a velocity profile in km/s
        v = np.empty(shape, dtype=dtype)
        v[:] = vp_top  # Top velocity (background)
        v[..., int(shape[-1] / ratio):] = vp_bottom  # Bottom velocity

        return Model(space_order=space_order, vp=v, origin=origin, shape=shape,
                     dtype=dtype, spacing=spacing, nbpml=nbpml, **kwargs)

    elif preset.lower() in ['layers-elastic', 'twolayer-elastic',
                            '2layer-elastic']:
        # A two-layer model in a 2D or 3D domain with two different
        # velocities split across the height dimension:
        # By default, the top part of the domain has 1.5 km/s,
        # and the bottom part of the domain has 2.5 km/s.
        shape = kwargs.pop('shape', (101, 101))
        spacing = kwargs.pop('spacing', tuple([10. for _ in shape]))
        origin = kwargs.pop('origin', tuple([0. for _ in shape]))
        dtype = kwargs.pop('dtype', np.float32)
        nbpml = kwargs.pop('nbpml', 10)
        ratio = kwargs.pop('ratio', 2)
        vp_top = kwargs.pop('vp_top', 1.5)
        vp_bottom = kwargs.pop('vp_bottom', 2.5)

        # Define a velocity profile in km/s
        v = np.empty(shape, dtype=dtype)
        v[:] = vp_top  # Top velocity (background)
        v[..., int(shape[-1] / ratio):] = vp_bottom  # Bottom velocity

        vs = 0.5 * v[:]
        rho = v[:]/vp_top

        return ModelElastic(space_order=space_order, vp=v, vs=vs, rho=rho,
                            origin=origin, shape=shape,
                            dtype=dtype, spacing=spacing, nbpml=nbpml, **kwargs)

    elif preset.lower() in ['layers-tti', 'twolayer-tti', '2layer-tti']:
        # A two-layer model in a 2D or 3D domain with two different
        # velocities split across the height dimension:
        # By default, the top part of the domain has 1.5 km/s,
        # and the bottom part of the domain has 2.5 km/s.\
        shape = kwargs.pop('shape', (101, 101))
        spacing = kwargs.pop('spacing', tuple([10. for _ in shape]))
        origin = kwargs.pop('origin', tuple([0. for _ in shape]))
        dtype = kwargs.pop('dtype', np.float32)
        nbpml = kwargs.pop('nbpml', 10)
        ratio = kwargs.pop('ratio', 2)
        vp_top = kwargs.pop('vp_top', 1.5)
        vp_bottom = kwargs.pop('vp_bottom', 2.5)

        # Define a velocity profile in km/s
        v = np.empty(shape, dtype=dtype)
        v[:] = vp_top  # Top velocity (background)
        v[..., int(shape[-1] / ratio):] = vp_bottom  # Bottom velocity

        epsilon = smooth10(.3*(v - 1.5), shape)
        delta = smooth10(.2*(v - 1.5), shape)
        theta = smooth10(.5*(v - 1.5), shape)
        phi = None
        if len(shape) > 2:
            phi = smooth10(.25*(v - 1.5), shape)

        return Model(space_order=space_order, vp=v, origin=origin, shape=shape,
                     dtype=dtype, spacing=spacing, nbpml=nbpml, epsilon=epsilon,
                     delta=delta, theta=theta, phi=phi, **kwargs)

    elif preset.lower() in ['layers-tti-noazimuth', 'twolayer-tti-noazimuth',
                            '2layer-tti-noazimuth']:
        # A two-layer model in a 2D or 3D domain with two different
        # velocities split across the height dimension:
        # By default, the top part of the domain has 1.5 km/s,
        # and the bottom part of the domain has 2.5 km/s.\
        shape = kwargs.pop('shape', (101, 101))
        spacing = kwargs.pop('spacing', tuple([10. for _ in shape]))
        origin = kwargs.pop('origin', tuple([0. for _ in shape]))
        dtype = kwargs.pop('dtype', np.float32)
        nbpml = kwargs.pop('nbpml', 10)
        ratio = kwargs.pop('ratio', 2)
        vp_top = kwargs.pop('vp_top', 1.5)
        vp_bottom = kwargs.pop('vp_bottom', 2.5)

        # Define a velocity profile in km/s
        v = np.empty(shape, dtype=dtype)
        v[:] = vp_top  # Top velocity (background)
        v[..., int(shape[-1] / ratio):] = vp_bottom  # Bottom velocity

        epsilon = .3*(v - 1.5)
        delta = .2*(v - 1.5)
        theta = .5*(v - 1.5)

        return Model(space_order=space_order, vp=v, origin=origin, shape=shape,
                     dtype=dtype, spacing=spacing, nbpml=nbpml, epsilon=epsilon,
                     delta=delta, theta=theta, **kwargs)

    elif preset.lower() in ['circle-isotropic']:
        # A simple circle in a 2D domain with a background velocity.
        # By default, the circle velocity is 2.5 km/s,
        # and the background veloity is 3.0 km/s.
        dtype = kwargs.pop('dtype', np.float32)
        shape = kwargs.pop('shape', (101, 101))
        spacing = kwargs.pop('spacing', tuple([10. for _ in shape]))
        origin = kwargs.pop('origin', tuple([0. for _ in shape]))
        nbpml = kwargs.pop('nbpml', 10)
        vp = kwargs.pop('vp', 3.0)
        vp_background = kwargs.pop('vp_background', 2.5)
        r = kwargs.pop('r', 15)

        # Only a 2D preset is available currently
        assert(len(shape) == 2)

        v = np.empty(shape, dtype=dtype)
        v[:] = vp_background

        a, b = shape[0] / 2, shape[1] / 2
        y, x = np.ogrid[-a:shape[0]-a, -b:shape[1]-b]
        v[x*x + y*y <= r*r] = vp

        return Model(space_order=space_order, vp=v, origin=origin, shape=shape,
                     dtype=dtype, spacing=spacing, nbpml=nbpml, **kwargs)

    elif preset.lower() in ['marmousi-isotropic', 'marmousi2d-isotropic']:
        shape = (1601, 401)
        spacing = (7.5, 7.5)
        origin = (0., 0.)

        # Read 2D Marmousi model from opesc/data repo
        data_path = kwargs.get('data_path', None)
        if data_path is None:
            raise ValueError("Path to opesci/data not found! Please specify with "
                             "'data_path=<path/to/opesci/data>'")
        path = os.path.join(data_path, 'Simple2D/vp_marmousi_bi')
        v = np.fromfile(path, dtype='float32', sep="")
        v = v.reshape(shape)

        # Cut the model to make it slightly cheaper
        v = v[301:-300, :]

        return Model(space_order=space_order, vp=v, origin=origin, shape=v.shape,
                     dtype=np.float32, spacing=spacing, nbpml=nbpml, **kwargs)

    elif preset.lower() in ['marmousi-elastic', 'marmousi2d-elastic']:
        shape = (1601, 401)
        spacing = (7.5, 7.5)
        origin = (0., 0.)

        # Read 2D Marmousi model from opesc/data repo
        data_path = kwargs.get('data_path', None)
        if data_path is None:
            raise ValueError("Path to opesci/data not found! Please specify with "
                             "'data_path=<path/to/opesci/data>'")
        path = os.path.join(data_path, 'Simple2D/vp_marmousi_bi')
        v = np.fromfile(path, dtype='float32', sep="")
        v = v.reshape(shape)

        # Cut the model to make it slightly cheaper
        v = v[301:-300, :]
        vs = .5 * v[:]
        rho = v[:]/np.max(v[:])

        return ModelElastic(space_order=space_order, vp=v, vs=vs, rho=rho,
                            origin=origin, shape=v.shape,
                            dtype=np.float32, spacing=spacing, nbpml=20)

    elif preset.lower() in ['marmousi-tti2d', 'marmousi2d-tti']:

        shape_full = (201, 201, 70)
        shape = (201, 70)
        spacing = (10., 10.)
        origin = (0., 0.)
        nbpml = kwargs.pop('nbpml', 20)

        # Read 2D Marmousi model from opesc/data repo
        data_path = kwargs.pop('data_path', None)
        if data_path is None:
            raise ValueError("Path to opesci/data not found! Please specify with "
                             "'data_path=<path/to/opesci/data>'")
        path = os.path.join(data_path, 'marmousi3D/vp_marmousi_bi')

        # velocity
        vp = 1e-3 * np.fromfile(os.path.join(data_path, 'marmousi3D/MarmousiVP.raw'),
                                dtype='float32', sep="")
        vp = vp.reshape(shape_full)
        vp = vp[101, :, :]
        # Epsilon, in % in file, resale between 0 and 1
        epsilon = np.fromfile(os.path.join(data_path, 'marmousi3D/MarmousiEps.raw'),
                              dtype='float32', sep="") * 1e-2
        epsilon = epsilon.reshape(shape_full)
        epsilon = epsilon[101, :, :]
        # Delta, in % in file, resale between 0 and 1
        delta = np.fromfile(os.path.join(data_path, 'marmousi3D/MarmousiDelta.raw'),
                            dtype='float32', sep="") * 1e-2
        delta = delta.reshape(shape_full)
        delta = delta[101, :, :]
        # Theta, in degrees in file, resale in radian
        theta = np.fromfile(os.path.join(data_path, 'marmousi3D/MarmousiTilt.raw'),
                            dtype='float32', sep="")
        theta = np.float32(np.pi / 180 * theta.reshape(shape_full))
        theta = theta[101, :, :]

        return Model(space_order=space_order, vp=vp, origin=origin, shape=shape,
                     dtype=np.float32, spacing=spacing, nbpml=nbpml, epsilon=epsilon,
                     delta=delta, theta=theta, **kwargs)

    elif preset.lower() in ['marmousi-tti3d', 'marmousi3d-tti']:
        shape = (201, 201, 70)
        spacing = (10., 10., 10.)
        origin = (0., 0., 0.)
        nbpml = kwargs.pop('nbpml', 20)

        # Read 2D Marmousi model from opesc/data repo
        data_path = kwargs.pop('data_path', None)
        if data_path is None:
            raise ValueError("Path to opesci/data not found! Please specify with "
                             "'data_path=<path/to/opesci/data>'")
        path = os.path.join(data_path, 'marmousi3D/vp_marmousi_bi')

        # Velcoity
        vp = 1e-3 * np.fromfile(os.path.join(data_path, 'marmousi3D/MarmousiVP.raw'),
                                dtype='float32', sep="")
        vp = vp.reshape(shape)
        # Epsilon, in % in file, resale between 0 and 1
        epsilon = np.fromfile(os.path.join(data_path, 'marmousi3D/MarmousiEps.raw'),
                              dtype='float32', sep="") * 1e-2
        epsilon = epsilon.reshape(shape)
        # Delta, in % in file, resale between 0 and 1
        delta = np.fromfile(os.path.join(data_path, 'marmousi3D/MarmousiDelta.raw'),
                            dtype='float32', sep="") * 1e-2
        delta = delta.reshape(shape)
        # Theta, in degrees in file, resale in radian
        theta = np.fromfile(os.path.join(data_path, 'marmousi3D/MarmousiTilt.raw'),
                            dtype='float32', sep="")
        theta = np.float32(np.pi / 180 * theta.reshape(shape))
        # Phi, in degrees in file, resale in radian
        phi = np.fromfile(os.path.join(data_path, 'marmousi3D/Azimuth.raw'),
                          dtype='float32', sep="")
        phi = np.float32(np.pi / 180 * phi.reshape(shape))

        return Model(space_order=space_order, vp=vp, origin=origin, shape=shape,
                     dtype=np.float32, spacing=spacing, nbpml=nbpml, epsilon=epsilon,
                     delta=delta, theta=theta, phi=phi, **kwargs)

    else:
        raise ValueError("Unknown model preset name")


def damp_boundary(damp, nbpml, spacing, mask=False):
    """Initialise damping field with an absorbing PML layer.

    :param damp: The :class:`Function` for the damping field.
    :param nbpml: Number of points in the damping layer.
    :param spacing: Grid spacing coefficient.
    :param mask: whether the dampening is a mask or layer.
        mask => 1 inside the domain and decreases in the layer
        not mask => 0 inside the domain and increase in the layer
    """
    if mask:
        damp.data[:] = 1.0
    dampcoeff = 1.5 * np.log(1.0 / 0.001) / (40.)
    assert all(damp._offset_domain[0] == i for i in damp._offset_domain)
    for i in range(damp.ndim):
        for j in range(nbpml):
            # Dampening coefficient
            pos = np.abs((nbpml - j + 1) / float(nbpml))
            val = dampcoeff * (pos - np.sin(2*np.pi*pos)/(2*np.pi))
            if mask:
                val = -val
            # : slices
            all_ind = [slice(0, d) for d in damp.data.shape]
            # Left slice for dampening for dimension i
            all_ind[i] = slice(j, j+1)
            damp.data[all_ind] += val/spacing[i]
            # right slice for dampening for dimension i
            all_ind[i] = slice(damp.data.shape[i]-j, damp.data.shape[i]-j+1)
            damp.data[all_ind] += val/spacing[i]


def initialize_function(function, data, nbpml):
    """Initialize a :class:`Function` with the given ``data``. ``data``
    does *not* include the PML layers for the absorbing boundary conditions;
    these are added via padding by this method.

    :param function: The :class:`Function` to be initialised with some data.
    :param data: The data array used for initialisation.
    :param nbpml: Number of PML layers for boundary damping.
    """
    pad_list = [(nbpml + i.left, nbpml + i.right) for i in function._offset_domain]
    function.data_with_halo[:] = np.pad(data, pad_list, 'edge')


class Pysical_Model(object):
    """
    General model class with common properties
    """
    def __init__(self, origin, spacing, shape, space_order, nbpml=20,
                 dtype=np.float32):
        self.shape = shape
        self.nbpml = int(nbpml)
        self.origin = tuple([dtype(o) for o in origin])

        shape_pml = np.array(shape) + 2 * self.nbpml
        # Physical extent is calculated per cell, so shape - 1
        extent = tuple(np.array(spacing) * (shape_pml - 1))
        self.grid = Grid(extent=extent, shape=shape_pml,
                         origin=origin, dtype=dtype)

    def physical_params(self, **kwargs):
        """
        Return all set physical parameters and update to input values if provided
        """
        known = [getattr(self, i) for i in self._physical_parameters]
        return {i.name: kwargs.get(i.name, i) or i for i in known}

    @property
    def dim(self):
        """
        Spatial dimension of the problem and model domain.
        """
        return self.grid.dim

    @property
    def spacing(self):
        """
        Grid spacing for all fields in the physical model.
        """
        return self.grid.spacing

    @property
    def spacing_map(self):
        """
        Map between spacing symbols and their values for each :class:`SpaceDimension`
        """
        return self.grid.spacing_map

    @property
    def dtype(self):
        """
        Data type for all assocaited data objects.
        """
        return self.grid.dtype

    @property
    def shape_domain(self):
        """Computational shape of the model domain, with PML layers"""
        return tuple(d + 2*self.nbpml for d in self.shape)

    @property
    def domain_size(self):
        """
        Physical size of the domain as determined by shape and spacing
        """
        return tuple((d-1) * s for d, s in zip(self.shape, self.spacing))


class Model(Pysical_Model):
    """The physical model used in seismic inversion processes.

    :param origin: Origin of the model in m as a tuple in (x,y,z) order
    :param spacing: Grid size in m as a Tuple in (x,y,z) order
    :param shape: Number of grid points size in (x,y,z) order
    :param space_order: Order of the spatial stencil discretisation
    :param vp: Velocity in km/s
    :param nbpml: The number of PML layers for boundary damping
    :param epsilon: Thomsen epsilon parameter (0<epsilon<1)
    :param delta: Thomsen delta parameter (0<delta<1), delta<epsilon
    :param theta: Tilt angle in radian
    :param phi: Asymuth angle in radian

    The :class:`Model` provides two symbolic data objects for the
    creation of seismic wave propagation operators:

    :param m: The square slowness of the wave
    :param damp: The damping field for absorbing boundarycondition
    """
    def __init__(self, origin, spacing, shape, space_order, vp, nbpml=20,
                 dtype=np.float32, epsilon=None, delta=None, theta=None, phi=None,
                 **kwargs):

        super(Model, self).__init__(origin, spacing, shape, space_order,
                                    nbpml=nbpml, dtype=dtype)

        self.shape = shape
        self.nbpml = int(nbpml)
        self.origin = tuple([dtype(o) for o in origin])

        shape_pml = np.array(shape) + 2 * self.nbpml
        # Physical extent is calculated per cell, so shape - 1
        extent = tuple(np.array(spacing) * (shape_pml - 1))
        # Check for input grid
        self.grid = kwargs.get('grid', None)
        # Or create a new one
        if self.grid is None:
            self.grid = Grid(extent=extent, shape=shape_pml, origin=origin, dtype=dtype)

        assert (self.grid.extent == extent)
        assert (self.grid.shape == shape_pml).all()
        # Create square slowness of the wave as symbol `m`
        if isinstance(vp, np.ndarray):
            self.m = Function(name="m", grid=self.grid, space_order=space_order)
        else:
            self.m = Constant(name="m", value=1/vp**2)
        self._physical_parameters = ('m',)
        # Set model velocity, which will also set `m`
        self.vp = vp

        # Create dampening field as symbol `damp`
        self.damp = Function(name="damp", grid=self.grid)
        damp_boundary(self.damp, self.nbpml, spacing=self.spacing)

        # Additional parameter fields for TTI operators
        self.scale = 1.

        if epsilon is not None:
            if isinstance(epsilon, np.ndarray):
                self._physical_parameters += ('epsilon',)
                self.epsilon = Function(name="epsilon", grid=self.grid)
                initialize_function(self.epsilon, 1 + 2 * epsilon, self.nbpml)
                # Maximum velocity is scale*max(vp) if epsilon > 0
                if np.max(self.epsilon.data_with_halo[:]) > 0:
                    self.scale = np.sqrt(np.max(self.epsilon.data_with_halo[:]))
            else:
                self.epsilon = 1 + 2 * epsilon
                self.scale = epsilon
        else:
            self.epsilon = 1

        if delta is not None:
            if isinstance(delta, np.ndarray):
                self._physical_parameters += ('delta',)
                self.delta = Function(name="delta", grid=self.grid)
                initialize_function(self.delta, np.sqrt(1 + 2 * delta), self.nbpml)
            else:
                self.delta = delta
        else:
            self.delta = 1

        if theta is not None:
            if isinstance(theta, np.ndarray):
                self._physical_parameters += ('theta',)
                self.theta = Function(name="theta", grid=self.grid,
                                      space_order=space_order)
                initialize_function(self.theta, theta, self.nbpml)
            else:
                self.theta = theta
        else:
            self.theta = 0

        if phi is not None:
            if self.grid.dim < 3:
                warning("2D TTI does not use an azimuth angle Phi, ignoring input")
                self.phi = 0
            elif isinstance(phi, np.ndarray):
                self._physical_parameters += ('phi',)
                self.phi = Function(name="phi", grid=self.grid, space_order=space_order)
                initialize_function(self.phi, phi, self.nbpml)
            else:
                self.phi = phi
        else:
            self.phi = 0

    @property
    def critical_dt(self):
        """Critical computational time step value from the CFL condition."""
        # For a fixed time order this number goes down as the space order increases.
        #
        # The CFL condtion is then given by
        # dt <= coeff * h / (max(velocity))
        coeff = 0.38 if len(self.shape) == 3 else 0.42
        dt = self.dtype(coeff * np.min(self.spacing) / (self.scale*np.max(self.vp)))
        return .001 * int(1000 * dt)

    @property
    def vp(self):
        """:class:`numpy.ndarray` holding the model velocity in km/s.
        .. note::
        Updating the velocity field also updates the square slowness
        ``self.m``. However, only ``self.m`` should be used in seismic
        operators, since it is of type :class:`Function`.
        """
        return self._vp

    @vp.setter
    def vp(self, vp):
        """Set a new velocity model and update square slowness

        :param vp : new velocity in km/s
        """
        self._vp = vp

        # Update the square slowness according to new value
        if isinstance(vp, np.ndarray):
            initialize_function(self.m, 1 / (self.vp * self.vp), self.nbpml)
        else:
            self.m.data = 1 / vp**2


class ModelElastic(Pysical_Model):
    """The physical model used in seismic inversion processes.
    :param origin: Origin of the model in m as a tuple in (x,y,z) order
    :param spacing: Grid size in m as a Tuple in (x,y,z) order
    :param shape: Number of grid points size in (x,y,z) order
    :param space_order: Order of the spatial stencil discretisation
    :param vp: P-wave velocity in km/s
    :param vs: S-wave velocity in km/s
    :param nbpml: The number of PML layers for boundary damping
    :param rho: Density in kg/cm^3 (rho=1 for water)
    The :class:`ModelElastic` provides a symbolic data objects for the
    creation of seismic wave propagation operators:
    :param damp: The damping field for absorbing boundarycondition
    """
    def __init__(self, origin, spacing, shape, space_order, vp, vs, rho, nbpml=20,
                 dtype=np.float32):
        super(ModelElastic, self).__init__(origin, spacing, shape, space_order,
                                           nbpml=nbpml, dtype=dtype)

        # Create dampening field as symbol `damp`
        self.damp = Function(name="damp", grid=self.grid)
        damp_boundary(self.damp, self.nbpml, spacing=self.spacing, mask=True)

        # Create square slowness of the wave as symbol `m`
        if isinstance(vp, np.ndarray):
            self.vp = Function(name="vp", grid=self.grid, space_order=space_order)
            initialize_function(self.vp, vp, self.nbpml)
        else:
            self.vp = Constant(name="vp", value=vp)
        self._physical_parameters = ('vp',)

        # Create square slowness of the wave as symbol `m`
        if isinstance(vs, np.ndarray):
            self.vs = Function(name="vs", grid=self.grid, space_order=space_order)
            initialize_function(self.vs, vs, self.nbpml)
        else:
            self.vs = Constant(name="vs", value=vs)
        self._physical_parameters += ('vs',)

        # Create square slowness of the wave as symbol `m`
        if isinstance(rho, np.ndarray):
            self.rho = Function(name="rho", grid=self.grid, space_order=space_order)
            initialize_function(self.rho, rho, self.nbpml)
        else:
            self.rho = Constant(name="rho", value=rho)
        self._physical_parameters += ('rho',)

    @property
    def critical_dt(self):
        """Critical computational time step value from the CFL condition."""
        # For a fixed time order this number goes down as the space order increases.
        #
        # The CFL condtion is then given by
        # dt < h / (sqrt(2) * max(vp)))
        return self.dtype(.5*np.min(self.spacing) / (np.sqrt(2)*np.max(self.vp.data)))<|MERGE_RESOLUTION|>--- conflicted
+++ resolved
@@ -2,13 +2,8 @@
 import os
 
 from devito import Grid, Function, Constant
-<<<<<<< HEAD
 from devito.logger import error, warning
 from examples.seismic.utils import smooth10
-=======
-from devito.logger import warning
-
->>>>>>> 24074633
 
 __all__ = ['Model', 'ModelElastic', 'demo_model']
 
