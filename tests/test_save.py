import numpy as np
from sympy import Eq, solve, symbols

<<<<<<< HEAD
from devito.interfaces import TimeData, Forward
from devito.stencilkernel import StencilKernel
=======
from devito import Operator, TimeData, Forward
>>>>>>> c182580f


def initial(dx=0.01, dy=0.01):
    nx, ny = int(1 / dx), int(1 / dy)
    xx, yy = np.meshgrid(np.linspace(0., 1., nx, dtype=np.float32),
                         np.linspace(0., 1., ny, dtype=np.float32))
    ui = np.zeros((nx, ny), dtype=np.float32)
    r = (xx - .5)**2. + (yy - .5)**2.
    ui[np.logical_and(.05 <= r, r <= .1)] = 1.

    return ui


def initializer(data):
    data[0, :] = initial()


def run_simulation(save=False, dx=0.01, dy=0.01, a=0.5, timesteps=100):
    nx, ny = int(1 / dx), int(1 / dy)
    dx2, dy2 = dx**2, dy**2
    dt = dx2 * dy2 / (2 * a * (dx2 + dy2))

    u = TimeData(
        name='u', shape=(nx, ny), time_dim=timesteps, initializer=initializer,
        time_order=1, space_order=2, save=save, pad_time=save
    )

    a, h, s = symbols('a h s')
    eqn = Eq(u.dt, a * (u.dx2 + u.dy2))
    stencil = solve(eqn, u.forward)[0]
<<<<<<< HEAD
    op = StencilKernel(stencils=Eq(u.forward, stencil), subs={a: 0.5, h: dx, s: dt},
                       dse=None, dle=None, time_axis=Forward)

=======
    op = Operator(stencils=Eq(u.forward, stencil),
                  subs={a: 0.5, h: dx, s: dt},
                  time_axis=Forward)
>>>>>>> c182580f
    op.apply()

    if save:
        return u.data[timesteps - 1, :]
    else:
        return u.data[(timesteps+1) % 2, :]


def test_save():
    assert(np.array_equal(run_simulation(True), run_simulation()))<|MERGE_RESOLUTION|>--- conflicted
+++ resolved
@@ -1,12 +1,7 @@
 import numpy as np
 from sympy import Eq, solve, symbols
 
-<<<<<<< HEAD
-from devito.interfaces import TimeData, Forward
-from devito.stencilkernel import StencilKernel
-=======
 from devito import Operator, TimeData, Forward
->>>>>>> c182580f
 
 
 def initial(dx=0.01, dy=0.01):
@@ -37,15 +32,9 @@
     a, h, s = symbols('a h s')
     eqn = Eq(u.dt, a * (u.dx2 + u.dy2))
     stencil = solve(eqn, u.forward)[0]
-<<<<<<< HEAD
-    op = StencilKernel(stencils=Eq(u.forward, stencil), subs={a: 0.5, h: dx, s: dt},
-                       dse=None, dle=None, time_axis=Forward)
-
-=======
     op = Operator(stencils=Eq(u.forward, stencil),
                   subs={a: 0.5, h: dx, s: dt},
                   time_axis=Forward)
->>>>>>> c182580f
     op.apply()
 
     if save:
